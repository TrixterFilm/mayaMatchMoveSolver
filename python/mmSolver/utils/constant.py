--- conflicted
+++ resolved
@@ -17,12 +17,8 @@
 RAYTRACE_EPSILON = 0.0001
 
 # Config
-<<<<<<< HEAD
-CONFIG_PATH_VAR_NAME = 'MMSOLVER_CONFIG_PATH'
-=======
 CONFIG_PATH_VAR_NAME = 'MMSOLVER_CONFIG_PATH'
 
 # Maya configuration
 SCENE_DATA_NODE = 'MM_SOLVER_SCENE_DATA'
-SCENE_DATA_ATTR = 'data'
->>>>>>> 5c7d366e
+SCENE_DATA_ATTR = 'data'