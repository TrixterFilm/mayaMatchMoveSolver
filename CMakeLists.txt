# Copyright (C) 2019 David Cattermole.
#
# This file is part of mmSolver.
#
# mmSolver is free software: you can redistribute it and/or modify it
# under the terms of the GNU Lesser General Public License as
# published by the Free Software Foundation, either version 3 of the
# License, or (at your option) any later version.
#
# mmSolver is distributed in the hope that it will be useful,
# but WITHOUT ANY WARRANTY; without even the implied warranty of
# MERCHANTABILITY or FITNESS FOR A PARTICULAR PURPOSE.  See the
# GNU Lesser General Public License for more details.
#
# You should have received a copy of the GNU Lesser General Public License
# along with mmSolver.  If not, see <https://www.gnu.org/licenses/>.
# ---------------------------------------------------------------------
#
# Maya MatchMoveSolver build script.
#
cmake_minimum_required(VERSION 2.8)


# Project configuration.
project(mayaMatchMoveSolver)
set(PROJECT_VERSION_MAJOR 0)
set(PROJECT_VERSION_MINOR 3)
set(PROJECT_VERSION_PATCH 15)
set(PROJECT_VERSION "${PROJECT_VERSION_MAJOR}.${PROJECT_VERSION_MINOR}.${PROJECT_VERSION_PATCH}")
set(PROJECT_HOMEPAGE_URL "https://github.com/david-cattermole/mayaMatchMoveSolver")
set(PROJECT_DESCRIPTION "Bundle Adjustment solver for MatchMove tasks in Autodesk Maya.")
set(PROJECT_AUTHOR "David Cattermole and others (see AUTHORS.txt file)")
set(PROJECT_COPYRIGHT
  "2018, 2019, 2020, 2021, David Cattermole, Anil Reddy, Kazuma Tonegawa, Patcha Saheb Binginapalli.")


# Add custom modules to the module path
set(CMAKE_MODULE_PATH ${CMAKE_MODULE_PATH}
        ${CMAKE_CURRENT_SOURCE_DIR}/cmake/modules)


# Build options; What will we build?  This is used mostly for
# developer debug. If the developer is working on some Python code
# only, we don't need to wait for the Maya Plug-In to compute each
# time.
set(BUILD_PLUGIN 1 CACHE BOOL
        "Do you want to build the plug-in?")
set(BUILD_PYTHON 1 CACHE BOOL
        "Do you want to build and install the Python API and tools?")
set(BUILD_MEL 1 CACHE BOOL
        "Do you want to build and install the MEL scripts and tools?")
set(BUILD_QT_UI 1 CACHE BOOL
        "Do you want to build the Qt UI files?")
set(BUILD_DOCS 1 CACHE BOOL
        "Do you want to build and install the documentation?")
set(BUILD_ICONS 1 CACHE BOOL
        "Do you want to build and install the icons?")
set(BUILD_CONFIG 1 CACHE BOOL
        "Do you want to build and install the config files?")
set(BUILD_TESTS 1 CACHE BOOL
        "Do you want to build the test files?")


# Maya SDK
set(MAYA_VERSION "2017" CACHE STRING
        "Maya version number")
set(MAYA_LOCATION "/usr/autodesk/maya${MAYA_VERSION}/" CACHE PATH
        "Maya install directory")
set(MAYA_INCLUDE_PATH "/usr/autodesk/maya${MAYA_VERSION}/include" CACHE PATH
        "Maya include directory")
set(MAYA_LIB_PATH "/usr/autodesk/maya${MAYA_VERSION}/lib" CACHE PATH
        "Maya library directory")


# Lev-Mar
#
# WARNING: 'Lev-Mar' is GPL licensed and must not be
# distributed in binary form to anyone.
set(USE_GPL_LEVMAR 0 CACHE BOOL
        "Compile with the GPL-licensed Lev-Mar library?")
set(LEVMAR_ROOT "/usr/local" CACHE PATH "Levmar directory")
set(LEVMAR_INCLUDE_PATH "/usr/local/include" CACHE PATH
        "Levmar include directory")
set(LEVMAR_LIB_PATH "/usr/local/lib" CACHE PATH "Levmar library directory")


# CMinpack
set(USE_CMINPACK 1 CACHE BOOL "Compile with the cminpack library?")
set(CMINPACK_ROOT "/usr/local" CACHE PATH "CMinpack directory")
set(CMINPACK_INCLUDE_PATH "/usr/local/include" CACHE PATH
        "cminpack include directory")
set(CMINPACK_LIB_PATH "/usr/local/lib" CACHE PATH "cminpack library directory")


# Extra (BLAS) Libraries
set(USE_BLAS OFF CACHE BOOL "Should we use BLAS?")
set(BLAS_INCLUDE_PATH "/usr/include/blas" CACHE PATH "BLAS library directory")
set(BLAS_LIB_PATH "/usr/lib64/blas" CACHE PATH "BLAS library directory")
set(BLAS_LIB_NAMES
        ""
        CACHE STRING
        "BLAS libraries to link")


# Default Solver to use.
set(PREFERRED_SOLVER "cminpack_lmder" CACHE STRING
        "Choices are cminpack_lm, cminpack_lmder or levmar. Which solver is used by default?")


# Module paths
if (UNIX)
    set(MODULE_OS_NAME linux)
elseif (MSVC)
    set(MODULE_OS_NAME win64)
else ()
    message(FATAL_ERROR "Only Linux and Windows are supported.")
endif ()


# Module names
set(MODULE_NAME "${PROJECT_NAME}-${PROJECT_VERSION}")
set(MODULE_FULL_NAME "${MODULE_NAME}-maya${MAYA_VERSION}-${MODULE_OS_NAME}")
set(MODULE_BUILD_DIR "${CMAKE_BINARY_DIR}/${MODULE_FULL_NAME}")


# Set a default solver
set(DEFAULT_SOLVER ${PREFERRED_SOLVER})
if ((USE_GPL_LEVMAR EQUAL 1) AND (USE_CMINPACK EQUAL 1))
    # Support both levmar and cminpack.
elseif ((USE_CMINPACK EQUAL 1) AND (USE_GPL_LEVMAR EQUAL 0))
    if (NOT (DEFAULT_SOLVER MATCHES "cminpack_lm[a-zA-Z]+"))
        message(WARNING
                "Preferred solver cannot be used because it's not enabled. "
                "preferred=${PREFERRED_SOLVER} "
                "default=${DEFAULT_SOLVER} "
                "use_cminpack=${USE_CMINPACK} "
                "use_gpl_levmar=${USE_GPL_LEVMAR}"
                )
        set(DEFAULT_SOLVER "cminpack_lm")
    endif ()
elseif ((USE_GPL_LEVMAR EQUAL 1) AND (USE_CMINPACK EQUAL 0))
    if (NOT (DEFAULT_SOLVER STREQUAL "levmar"))
        message(WARNING
                "Preferred solver cannot be used because it's not enabled. "
                "preferred=${PREFERRED_SOLVER} "
                "default=${DEFAULT_SOLVER} "
                "use_cminpack=${USE_CMINPACK} "
                "use_gpl_levmar=${USE_GPL_LEVMAR}"
                )
        set(DEFAULT_SOLVER "levmar")
    endif ()
else ()
    message(FATAL_ERROR
            " Solver is not available! "
            "preferred=${PREFERRED_SOLVER} "
            "default=${DEFAULT_SOLVER} "
            "use_cminpack=${USE_CMINPACK} "
            "use_gpl_levmar=${USE_GPL_LEVMAR}"
            )
endif ()


# Create Module Description file.
if (UNIX)
    configure_file(
            ${CMAKE_CURRENT_SOURCE_DIR}/modules/mayaMatchMoveSolver_linux.mod
            ${CMAKE_CURRENT_BINARY_DIR}/${MODULE_FULL_NAME}.mod
            @ONLY)
elseif (MSVC)
    configure_file(
            ${CMAKE_CURRENT_SOURCE_DIR}/modules/mayaMatchMoveSolver_windows.mod
            ${CMAKE_CURRENT_BINARY_DIR}/${MODULE_FULL_NAME}.mod
            @ONLY)
else ()
    message(FATAL_ERROR "Only Linux and Windows are supported.")
endif ()


# Create Python file with some build options baked in.
if (BUILD_PYTHON)
    configure_file(
            ${CMAKE_CURRENT_SOURCE_DIR}/python/mmSolver/constant.py.in
            ${CMAKE_CURRENT_SOURCE_DIR}/python/mmSolver/constant.py
            @ONLY)
endif ()


# Create C Header file with some build options baked in.
if (BUILD_PLUGIN)
    configure_file(
            ${CMAKE_CURRENT_SOURCE_DIR}/include/buildConstant.h.in
            ${CMAKE_CURRENT_SOURCE_DIR}/include/buildConstant.h
            @ONLY)
endif ()


# Create Python file for documentation sphinx build with some build
# options baked in.
if (BUILD_PYTHON)
    configure_file(
            ${CMAKE_CURRENT_SOURCE_DIR}/docs/source/conf.py.in
            ${CMAKE_CURRENT_SOURCE_DIR}/docs/source/conf.py
            @ONLY)
endif ()


# Source
set(SOURCE_FILES
        include/utilities/debugUtils.h
        include/nodeTypeIds.h
        src/core/reprojection.h
        src/core/reprojection.cpp
        src/core/bundleAdjust_defines.h
        src/core/bundleAdjust_base.h
        src/core/bundleAdjust_base.cpp
        src/core/bundleAdjust_relationships.h
        src/core/bundleAdjust_relationships.cpp
        src/core/bundleAdjust_solveFunc.h
        src/core/bundleAdjust_solveFunc.cpp
        src/core/bundleAdjust_levmar_bc_dif.h
        src/core/bundleAdjust_levmar_bc_dif.cpp
        src/core/bundleAdjust_cminpack_base.h
        src/core/bundleAdjust_cminpack_base.cpp
        src/core/bundleAdjust_cminpack_lmdif.h
        src/core/bundleAdjust_cminpack_lmdif.cpp
        src/core/bundleAdjust_cminpack_lmder.h
        src/core/bundleAdjust_cminpack_lmder.cpp
<<<<<<< HEAD
        src/render/MMRendererCmd.cpp
        src/render/RenderGlobalsNode.cpp
        src/render/QuadRenderBase.cpp
        src/render/QuadRenderEdgeDetect.cpp
        src/render/QuadRenderCopy.cpp
        src/render/QuadRenderBlend.cpp
        src/render/QuadRenderInvert.cpp
        src/render/HudRender.cpp
        src/render/PresentTarget.cpp
        src/render/SceneRender.cpp
        src/render/RenderOverride.cpp
        src/shape/MarkerShapeNode.cpp
        src/shape/MarkerDrawOverride.cpp
        src/shape/BundleShapeNode.cpp
        src/shape/BundleDrawOverride.cpp
        src/shape/SkyDomeShapeNode.cpp
        src/shape/SkyDomeDrawOverride.cpp
        src/mayaUtils.h
=======
        src/core/calibrate/common.cpp
        src/core/mmcamera.cpp
        src/core/mmmath.cpp
        src/core/mmdata.cpp
        src/core/mmcoord.cpp
        src/core/calibrate/vanishingPoint.cpp
        src/mayaUtils.cpp
>>>>>>> faa02064
        src/Camera.h
        src/Camera.cpp
        src/Marker.h
        src/Marker.cpp
        src/Bundle.h
        src/Bundle.cpp
        src/Attr.h
        src/Attr.cpp
        src/commonArgFlags.h
        src/commonArgFlags.cpp
        src/MMSolverAffectsCmd.h
        src/MMSolverAffectsCmd.cpp
        src/MMMarkerScaleNode.h
        src/MMMarkerScaleNode.cpp
        src/MMReprojectionNode.h
        src/MMReprojectionNode.cpp
        src/MMCameraCalibrateNode.cpp
        src/MMLineIntersectNode.cpp
        src/MMMarkerGroupTransformNode.h
        src/MMMarkerGroupTransformNode.cpp
        src/MMTestCameraMatrixCmd.h
        src/MMTestCameraMatrixCmd.cpp
        src/MMSolverCmd.h
        src/MMSolverCmd.cpp
        src/MMSolverTypeCmd.h
        src/MMSolverTypeCmd.cpp
        src/MMReprojectionCmd.h
        src/MMReprojectionCmd.cpp
        src/pluginMain.cpp
        )


# Find external packages
find_package(Maya REQUIRED)
find_package(LevMar)
find_package(CMinpack)


# Compile Flags.
#
# Release flags come from the Autodesk Maya build scripts (and
# Visual Studio project files).
if (MSVC)
    # For Visual Studio 11 2012
    set(CMAKE_CXX_FLAGS "")  # Zero out the C++ flags, we have complete control.
    set(CMAKE_CXX_FLAGS "${CMAKE_CXX_FLAGS} /GS /W4 /Zc:wchar_t /Zi /fp:precise /WX- /Zc:forScope /GR /Gd /EHsc")
    set(CMAKE_CXX_FLAGS "${CMAKE_CXX_FLAGS} /D \"OSWin_\" /D \"WIN32\" /D \"_WINDOWS\" /D \"_USRDLL\" /D \"NT_PLUGIN\"")
    set(CMAKE_CXX_FLAGS "${CMAKE_CXX_FLAGS} /D \"_HAS_ITERATOR_DEBUGGING=0\" /D \"_SECURE_SCL=0\" /D \"_SECURE_SCL_THROWS=0\"")
    set(CMAKE_CXX_FLAGS "${CMAKE_CXX_FLAGS} /D \"_SECURE_SCL_DEPRECATE=0\" /D \"_CRT_SECURE_NO_DEPRECATE\" /D \"TBB_USE_DEBUG=0\"")
    set(CMAKE_CXX_FLAGS "${CMAKE_CXX_FLAGS} /D \"__TBB_LIB_NAME=tbb.lib\" /D \"Bits64_\" /D \"_WINDLL\"")
    set(CMAKE_CXX_FLAGS "${CMAKE_CXX_FLAGS} /D \"NT_PLUGIN\" /D \"REQUIRE_IOSTREAM\"")

    set(CMAKE_CXX_FLAGS_DEBUG "${CMAKE_CXX_FLAGS} /D \"_DEBUG\"")
    set(CMAKE_CXX_FLAGS_DEBUG "${CMAKE_CXX_FLAGS_DEBUG} /MDd /Gm /Od /RTC1")
    set(CMAKE_CXX_FLAGS_DEBUG "${CMAKE_CXX_FLAGS_DEBUG} /Ob0 /GR /GL /Oi /Gy /Zi /EHsc")

    set(CMAKE_CXX_FLAGS_RELEASE "${CMAKE_CXX_FLAGS} /D \"NDEBUG\"")
    set(CMAKE_CXX_FLAGS_RELEASE "${CMAKE_CXX_FLAGS_RELEASE} /Gy /Gm- /O2 /Ob1 /GF")

    # Must add the plug-in entry/exit points otherwise
    # the plug-in won't load.
    set(CMAKE_SHARED_LINKER_FLAGS "${CMAKE_SHARED_LINKER_FLAGS} /export:initializePlugin /export:uninitializePlugin")
else ()
    # For Linux with GCC
    set(CMAKE_CXX_FLAGS "")  # Zero out the C++ flags, we have complete control.
    set(CMAKE_CXX_FLAGS "${CMAKE_CXX_FLAGS} -std=c++0x")
    set(CMAKE_CXX_FLAGS "${CMAKE_CXX_FLAGS} -Wall -Wextra")
    set(CMAKE_CXX_FLAGS "${CMAKE_CXX_FLAGS} -Wno-multichar -Wno-comment -Wno-sign-compare")
    set(CMAKE_CXX_FLAGS "${CMAKE_CXX_FLAGS} -funsigned-char -pthread -fopenmp")
    set(CMAKE_CXX_FLAGS "${CMAKE_CXX_FLAGS} -DBits64_ -DUNIX -D_BOOL -DLINUX -DFUNCPROTO -D_GNU_SOURCE -DLINUX_64 -DREQUIRE_IOSTREAM")
    # '-ftemplate-depth-27', rather than '25' is required to compile under GCC 4.8.5.
    # '-ftemplate-depth-35', rather than '25' is required to compile under GCC 5.5.x.
    set(CMAKE_CXX_FLAGS "${CMAKE_CXX_FLAGS} -Wno-deprecated -Wno-reorder -ftemplate-depth-35 -fno-gnu-keywords")
    set(CMAKE_CXX_FLAGS_DEBUG "-O0 -g")
    set(CMAKE_CXX_FLAGS_RELEASE "-O3 -fPIC -fno-strict-aliasing -m64")
endif ()


function(add_target_link_library_names target names)
    string(STRIP ${names} names_strip)
    string(REPLACE " " ";" names_list ${names_strip})
    foreach (name IN LISTS names_list)
        target_link_libraries(${target} ${name})
    endforeach ()
endfunction()


if (BUILD_PLUGIN)
    # 'mmSolver' maya plugin library
    add_library(mmSolver SHARED ${SOURCE_FILES})
    target_include_directories(mmSolver
            PRIVATE include
            PRIVATE src
            PUBLIC ${MAYA_INCLUDE_DIRS}
            )
    target_link_libraries(mmSolver
            ${MAYA_OpenMaya_LIBRARY}
            ${MAYA_OpenMayaAnim_LIBRARY}
            ${MAYA_OpenMayaRender_LIBRARY}
            ${MAYA_OpenMayaUI_LIBRARY}
            ${MAYA_Foundation_LIBRARY}
            )

    if (USE_GPL_LEVMAR)
        message(WARNING
                "'levmar' library is licensed under GNU GPL and therefore this library "
                "must not be distributed in binary form.")
        target_include_directories(mmSolver PUBLIC ${LEVMAR_INCLUDE_DIRS})
        target_link_libraries(mmSolver ${LEVMAR_LIBRARIES})
        add_definitions(-DUSE_SOLVER_LEVMAR)
    endif ()

    if (USE_CMINPACK)
        target_include_directories(mmSolver PUBLIC ${CMINPACK_INCLUDE_DIRS})
        target_link_libraries(mmSolver ${CMINPACK_LIBRARIES})
        add_definitions(-DUSE_SOLVER_CMINPACK)
    endif ()

    # On Linux the 'm' library is required.
    if (UNIX)
        target_link_libraries(mmSolver m)
    endif ()

    # no 'lib' prefix to Maya plugin .so files
    set_target_properties(mmSolver PROPERTIES PREFIX "")

    # On MacOS, the Maya Plug-In file extension is '.bundle'.
    # On Windows, the Maya Plug-In file extension is '.mll', not '.dll'.
    if (APPLE)
        set(MAYA_PLUGIN_SUFFIX ".bundle")
    elseif (WIN32)
        set_target_properties(mmSolver PROPERTIES SUFFIX ".mll")
    endif ()

    # HACK: On Linux, LD_LIBRARY_PATH cannot be modified at runtime (on
    # Windows it can), therefore the .mod files *can* change
    # LD_LIBRARY_PATH, but the changes are not used by 'ld.so', which
    # resolves the library path. Therefore, to make sure the the libraries
    # in <module root>/lib are searched for libraries, we add a relative
    # directory 'RPATH' to the library which tells the library resolution
    # to search in the 'lib' directory inside the module root. Note: Linux
    # does not allow run-time changes for security reasons.
    if (UNIX)
        # We must escape the '$' symbol to make sure it is passed to the
        # compiler.
        set_target_properties(mmSolver PROPERTIES
                BUILD_WITH_INSTALL_RPATH ON
                INSTALL_RPATH "\$ORIGIN/../lib"
                )
    endif ()

    # Output to the Module plug-ins directory.
    #
    # On Windows, the Plug-In is treated as a 'RUNTIME' type,
    # on Linux, it's a 'LIBRARY' type.
    set_target_properties(mmSolver PROPERTIES
            RUNTIME_OUTPUT_DIRECTORY "${MODULE_FULL_NAME}"
            LIBRARY_OUTPUT_DIRECTORY "${MODULE_FULL_NAME}"
            ARCHIVE_OUTPUT_DIRECTORY "${MODULE_FULL_NAME}")
endif ()


# Install the Module Description file.
install(FILES
        ${CMAKE_CURRENT_BINARY_DIR}/${MODULE_FULL_NAME}.mod
        DESTINATION "./")


if (BUILD_PLUGIN)
    # Install the Plug-In.
    install(TARGETS mmSolver
            RUNTIME DESTINATION "${MODULE_FULL_NAME}/plug-ins"
            LIBRARY DESTINATION "${MODULE_FULL_NAME}/plug-ins")


    # Install dynamic libraries; cminpack
    if (USE_CMINPACK AND CMINPACK_FOUND)
        if (WIN32)
            if (EXISTS ${CMINPACK_LIBRARY_DLL})
                install(FILES ${CMINPACK_LIBRARY_DLL}
                        DESTINATION "${MODULE_FULL_NAME}/lib/")
            else ()
                install(FILES ${CMINPACK_LIBRARY}
                        DESTINATION "${MODULE_FULL_NAME}/lib/")
            endif ()
        elseif (UNIX)
            # Install both symlink and real library
            get_filename_component(ABS_CMINPACK_LIBRARY ${CMINPACK_LIBRARY} REALPATH)
            install(FILES ${CMINPACK_LIBRARY}
                    DESTINATION "${MODULE_FULL_NAME}/lib/")
            install(FILES ${ABS_CMINPACK_LIBRARY}
                    DESTINATION "${MODULE_FULL_NAME}/lib/")
        endif ()
    endif ()

    # Install dynamic libraries; levmar
    if (USE_GPL_LEVMAR AND LEVMAR_FOUND)
        if (WIN32)
            if (EXISTS ${LEVMAR_LIBRARY_DLL})
                install(FILES ${LEVMAR_LIBRARY_DLL}
                        DESTINATION "${MODULE_FULL_NAME}/lib/")
            else ()
                install(FILES ${LEVMAR_LIBRARY}
                        DESTINATION "${MODULE_FULL_NAME}/lib/")
            endif ()
        elseif (UNIX)
            # Install both symlink and real library
            get_filename_component(ABS_LEVMAR_LIBRARY ${LEVMAR_LIBRARY} REALPATH)
            install(FILES ${LEVMAR_LIBRARY}
                    DESTINATION "${MODULE_FULL_NAME}/lib/")
            install(FILES ${ABS_LEVMAR_LIBRARY}
                    DESTINATION "${MODULE_FULL_NAME}/lib/")
        endif ()
    endif ()
endif ()


# Install Qt.py, if exists.
set(QTPY_FILE "${CMAKE_SOURCE_DIR}/external/install/qtpy/Qt.py")
if (EXISTS ${QTPY_FILE})
    install(FILES ${QTPY_FILE}
            DESTINATION "${MODULE_FULL_NAME}/python_qtpy/")
endif ()


# Install Python API and tools
if (BUILD_PYTHON)
    install(DIRECTORY "python/"
            DESTINATION "${MODULE_FULL_NAME}/python"
            FILES_MATCHING PATTERN "*.py")
endif ()


# Install Maya MEL and Python scripts.
if (BUILD_MEL)
    install(DIRECTORY "mel/"
            DESTINATION "${MODULE_FULL_NAME}/scripts"
            FILES_MATCHING PATTERN "*.mel")
    install(DIRECTORY "mel/"
            DESTINATION "${MODULE_FULL_NAME}/scripts"
            FILES_MATCHING PATTERN "*.py")
    install(DIRECTORY "mel/AETemplates/"
            DESTINATION "${MODULE_FULL_NAME}/scripts/AETemplates"
            FILES_MATCHING PATTERN "*.mel")
endif ()


# Install 3DEqualizer scripts.
install(DIRECTORY "3dequalizer/scriptdb/"
        DESTINATION "${MODULE_FULL_NAME}/3dequalizer"
        FILES_MATCHING PATTERN "*.py")


# Install SynthEyes scripts.
install(DIRECTORY "syntheyes/"
        DESTINATION "${MODULE_FULL_NAME}/syntheyes"
        FILES_MATCHING PATTERN "*.szl")


# Install Config.
if (BUILD_CONFIG)
    install(DIRECTORY "config/"
            DESTINATION "${MODULE_FULL_NAME}/config"
            FILES_MATCHING PATTERN "*.json")
endif ()


# Install Icons.
if (BUILD_ICONS)
    install(DIRECTORY "icons/"
            DESTINATION "${MODULE_FULL_NAME}/resources"
            FILES_MATCHING PATTERN "*.rcc"
            PATTERN "icons/edit" EXCLUDE
            PATTERN "icons/library" EXCLUDE
            PATTERN "icons/ui" EXCLUDE)
    install(DIRECTORY "icons/"
            DESTINATION "${MODULE_FULL_NAME}/icons"
            FILES_MATCHING PATTERN "*.png"
            PATTERN "icons/edit" EXCLUDE
            PATTERN "icons/library" EXCLUDE
            PATTERN "icons/ui" EXCLUDE)
    install(DIRECTORY "icons/"
            DESTINATION "${MODULE_FULL_NAME}/icons"
            FILES_MATCHING PATTERN "*.svg"
            PATTERN "icons/edit" EXCLUDE
            PATTERN "icons/library" EXCLUDE
            PATTERN "icons/ui" EXCLUDE)
endif ()


# Install Documentation
if (BUILD_DOCS)
    install(DIRECTORY "docs/build/html/"
            DESTINATION "${MODULE_FULL_NAME}/docs/html")
endif ()

# Install misc files
install(FILES
        ${CMAKE_CURRENT_SOURCE_DIR}/LICENSE
        ${CMAKE_CURRENT_SOURCE_DIR}/INSTALL.md
        ${CMAKE_CURRENT_SOURCE_DIR}/README.md
        DESTINATION "${MODULE_FULL_NAME}/")


# Package Configuration.
set(CPACK_PACKAGE_NAME "${PROJECT_NAME}")
set(CPACK_PACKAGE_DESCRIPTION_SUMMARY "${PROJECT_DESCRIPTION}")
set(CPACK_PACKAGE_VENDOR "${PROJECT_AUTHOR}")
set(CPACK_PACKAGE_CONTACT "cattermole91@gmail.com")
set(CPACK_PACKAGE_DESCRIPTION_FILE "${CMAKE_CURRENT_SOURCE_DIR}/README.md")
set(CPACK_RESOURCE_FILE_LICENSE "${CMAKE_CURRENT_SOURCE_DIR}/LICENSE")
set(CPACK_PACKAGE_VERSION_MAJOR "${PROJECT_VERSION_MAJOR}")
set(CPACK_PACKAGE_VERSION_MINOR "${PROJECT_VERSION_MINOR}")
set(CPACK_PACKAGE_VERSION_PATCH "${PROJECT_VERSION_PATCH}")
set(CPACK_PACKAGE_FILE_NAME "${MODULE_FULL_NAME}")
set(CPACK_INCLUDE_TOPLEVEL_DIRECTORY 1)
# Put the packages into the source directory, so that when we run
# another build, it's not removed as part of the clean up.
SET(CPACK_OUTPUT_FILE_PREFIX "../packages")
if (WIN32 AND NOT UNIX)
    # .zip file for Windows.
    set(CPACK_GENERATOR "ZIP")
elseif (UNIX AND NOT WIN32)
    # .tar.gz for Linux.
    set(CPACK_GENERATOR "TGZ")
endif ()


# TODO: Set up proper 'source' package file inclusion rules.
# # set(CPACK_SOURCE_GENERATOR "TGZ")
# # set(CPACK_SOURCE_PACKAGE_FILE_NAME "${MODULE_NAME}-Source")

# Use CPack (part of CMake) to generate the packages...
# If 'CPack' is not included, the 'packages' target will not be generated.
include(CPack)

add_subdirectory(shader)

if (BUILD_PYTHON)
    add_subdirectory(python)
endif ()

add_subdirectory(blender)

if (BUILD_DOCS)
    add_subdirectory(docs)
endif ()

if (BUILD_ICONS)
    add_subdirectory(icons)
endif ()

if (BUILD_TESTS)
    enable_testing()
    add_subdirectory(tests)
endif ()<|MERGE_RESOLUTION|>--- conflicted
+++ resolved
@@ -225,7 +225,12 @@
         src/core/bundleAdjust_cminpack_lmdif.cpp
         src/core/bundleAdjust_cminpack_lmder.h
         src/core/bundleAdjust_cminpack_lmder.cpp
-<<<<<<< HEAD
+        src/core/calibrate/common.cpp
+        src/core/mmcamera.cpp
+        src/core/mmmath.cpp
+        src/core/mmdata.cpp
+        src/core/mmcoord.cpp
+        src/core/calibrate/vanishingPoint.cpp
         src/render/MMRendererCmd.cpp
         src/render/RenderGlobalsNode.cpp
         src/render/QuadRenderBase.cpp
@@ -243,16 +248,7 @@
         src/shape/BundleDrawOverride.cpp
         src/shape/SkyDomeShapeNode.cpp
         src/shape/SkyDomeDrawOverride.cpp
-        src/mayaUtils.h
-=======
-        src/core/calibrate/common.cpp
-        src/core/mmcamera.cpp
-        src/core/mmmath.cpp
-        src/core/mmdata.cpp
-        src/core/mmcoord.cpp
-        src/core/calibrate/vanishingPoint.cpp
         src/mayaUtils.cpp
->>>>>>> faa02064
         src/Camera.h
         src/Camera.cpp
         src/Marker.h
