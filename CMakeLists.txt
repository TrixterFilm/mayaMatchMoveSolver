--- conflicted
+++ resolved
@@ -225,23 +225,19 @@
         src/core/bundleAdjust_cminpack_lmdif.cpp
         src/core/bundleAdjust_cminpack_lmder.h
         src/core/bundleAdjust_cminpack_lmder.cpp
-<<<<<<< HEAD
+        src/core/calibrate/common.cpp
+        src/core/calibrate/vanishingPoint.cpp
+        src/core/mmcamera.cpp
+        src/core/mmmath.cpp
+        src/core/mmdata.cpp
+        src/core/mmcoord.cpp
         src/shape/MarkerShapeNode.cpp
         src/shape/MarkerDrawOverride.cpp
         src/shape/BundleShapeNode.cpp
         src/shape/BundleDrawOverride.cpp
         src/shape/SkyDomeShapeNode.cpp
         src/shape/SkyDomeDrawOverride.cpp
-        src/mayaUtils.h
-=======
-        src/core/calibrate/common.cpp
-        src/core/mmcamera.cpp
-        src/core/mmmath.cpp
-        src/core/mmdata.cpp
-        src/core/mmcoord.cpp
-        src/core/calibrate/vanishingPoint.cpp
         src/mayaUtils.cpp
->>>>>>> 5a39fa01
         src/Camera.h
         src/Camera.cpp
         src/Marker.h
