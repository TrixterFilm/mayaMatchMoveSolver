{
    "version": 1,
    "data": {
        "items": [
            "---Solver",
            "open_solver_ui",
            "solver_run",
            "solver_run_current_frame",
            "---Create",
            "create_camera",
            "create_image_plane",
            "create_lens",
            "create_marker",
            "convert_to_marker",
            "load_marker_ui",
            "---Selection",
            "swap_marker_bundles",
            "select_marker_bundles",
            "---Time",
            "navigate_root_frame_prev",
            "navigate_root_frame_next",
            "edit_root_frame_add",
            "edit_root_frame_remove",
            "---Tools",
<<<<<<< HEAD
            "camera_tools/---Distortion",
            "camera_tools/camera_toggle_distortion",
            "camera_tools/---Input Output",
            "camera_tools/copy_camera_to_clipboard",
=======
            "camera_tools/---Calibrate",
            "camera_tools/camera_calibration_create_setup",
            "camera_tools/camera_calibration_update_values",
>>>>>>> 2099e5e2
            "mb_tools/---Marker-Bundle Link",
            "mb_tools/link_marker_bundle",
            "mb_tools/unlink_marker_bundle",
            "attr_tools/---Attribute Details",
            "attr_tools/open_graph_editor",
            "attr_tools/set_attr_details_ui",
            "attr_tools/---Bake Attributes",
            "attr_tools/attribute_bake",
            "marker_tools/---Edit Marker",
            "marker_tools/toggle_marker_lock",
            "marker_tools/place_marker_manipulator",
            "marker_tools/raycast_marker",
            "marker_tools/---Create Marker",
            "marker_tools/convert_to_marker",
            "marker_tools/duplicate_marker",
            "marker_tools/average_markers",
            "marker_tools/---Deform Marker",
            "marker_tools/deform_marker_create_offset",
            "marker_tools/deform_marker_bake_offset",
            "marker_tools/deform_marker_remove_offset",
            "marker_tools/---Deviation",
            "marker_tools/show_deviation_curves",
            "marker_tools/hide_deviation_curves",
            "bundle_tools/---Edit Bundle",
            "bundle_tools/toggle_bundle_lock",
            "bundle_tools/reproject_bundle",
            "bundle_tools/triangulate_bundle",
            "bundle_tools/aim_at_camera_manipulator",
            "bundle_tools/attach_bundle_to_curve",
            "bundle_tools/raycast_marker",
            "general_tools/---Viewport",
            "general_tools/center_twodee",
            "general_tools/center_twodee_remove",
            "general_tools/---General",
            "general_tools/smooth_keyframes",
            "general_tools/screen_z_manipulator",
            "general_tools/screen_z_transform_bake",
            "general_tools/screen_space_rig_bake",
            "general_tools/channel_sensitivity_ui",
            "general_tools/create_screen_space_motion_trail",
            "general_tools/---Naming & Organisation",
            "general_tools/marker_bundle_rename",
            "general_tools/marker_bundle_rename_with_metadata",
            "general_tools/sort_nodes_in_outliner",
            "general_tools/remove_all_solver_nodes",
            "general_tools/---Parenting",
            "general_tools/reparent_under_node2",
            "general_tools/unparent_to_world2",
            "general_tools/---Controllers",
            "general_tools/create_controller2",
            "general_tools/remove_controller2",
            "general_tools/---Settings & Preferences",
            "general_tools/user_preferences_window",
            "file_io_tools/---Input Output",
            "file_io_tools/load_marker_ui",
            "file_io_tools/copy_camera_to_clipboard"
        ],
        "functions": {
            "attr_tools": {
                "name": "Attribute Tools",
                "tearoff": true
            },
            "mb_tools": {
                "name": "Marker-Bundle Tools",
                "tearoff": true
            },
            "marker_tools": {
                "name": "Marker Tools",
                "tearoff": true
            },
            "bundle_tools": {
                "name": "Bundle Tools",
                "tearoff": true
            },
            "camera_tools": {
                "name": "Camera Tools",
                "tearoff": true
            },
            "general_tools": {
                "name": "General Tools",
                "tearoff": true
            }
        }
    }
}<|MERGE_RESOLUTION|>--- conflicted
+++ resolved
@@ -22,16 +22,13 @@
             "edit_root_frame_add",
             "edit_root_frame_remove",
             "---Tools",
-<<<<<<< HEAD
             "camera_tools/---Distortion",
             "camera_tools/camera_toggle_distortion",
             "camera_tools/---Input Output",
             "camera_tools/copy_camera_to_clipboard",
-=======
             "camera_tools/---Calibrate",
             "camera_tools/camera_calibration_create_setup",
             "camera_tools/camera_calibration_update_values",
->>>>>>> 2099e5e2
             "mb_tools/---Marker-Bundle Link",
             "mb_tools/link_marker_bundle",
             "mb_tools/unlink_marker_bundle",
