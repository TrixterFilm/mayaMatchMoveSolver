# Building on Microsoft Windows

Maya MatchMove Solver can be built on Microsoft Windows. We have provided a
Windows Batch build script and CMake script which are configurable and readable.

To use the pre-made build scripts, you can use the following commands
to build the entire project and dependencies:

On Windows:
```cmd
> CD <project root>
> scripts\build_cminpack.bat
> scripts\build_mmSolver_windows64_mayaXXXX.bat
```

Note: Replace XXXX, with the Maya version use build for.

The sections below explain the process in more detail.

# Windows Command Prompt

All commands in this install guide are assumed to be run
inside a Windows Command Prompt, with Visual Studio environment
variables set.

For example, from the Start Menu on Microsoft Windows 10, go to
`Programs (list) > Microsoft Visual Studio 2012 > VS2012 x64 Cross Tools Command Prompt`.
This will open a Command Prompt for you to type commands below.

It is *important* you use the `x64` Command Prompt, *not*
`Developer`, `x86` or `ARM`.

# Building Dependencies

mmSolver has a few dependencies, and are listed in
[BUILD.md](https://github.com/david-cattermole/mayaMatchMoveSolver/blob/master/BUILD.md#dependencies).

`cminpack`, `levmar` and `Qt.py` can be easily downloaded and built
for mmSolver using build scripts provided in the `<project
root>\scripts` directory.

On Windows:
```cmd
> CD <project root>
> scripts\build_cminpack.bat
> scripts\build_qtpy.bat
> scripts\build_levmar.bat
```

If the commands above have worked, you should see the following
directories under `<project root>\external\install`.

- cminpack
- levmar
- qtpy

These dependencies will automatically be found by the mmSolver build
script and installed.

If you do not want to install `Qt.py` into mmSolver, simply do not use
the build script and delete the directory `<project
root>\external\install\qtpy`.

# Build mmSolver
 
 After installing CMinpack, you can now build mmSolver. 
 
 Run these commands, on Windows:
 ```cmd
 > CD <project root>
 > scripts\build_mmSolver_windows64_mayaXXXX.bat
 
 # Run tests (optional but encouraged)
 > CD build
 > NMAKE test
 < CD ..
 ```
 
 Note: Replace XXXX, with the Maya version use build for.
 
 The build script (using CMake) will perform the following tasks:
 - Build documentation using Sphinx.
 - Compile Qt Designer .ui files into a format for Maya's version of
   Qt (PySide or PySide2).
 - Create a module (.mod) with configuration options.
 - Copy all needed files (including dependencies) into a module.
 
 Following the steps above you will have the Maya plug-in compiled, and
 installed into your `%USERPROFILE%\maya\MAYA_VERSION\modules` directory.
 
 The below sections in this file list more details and how to run
 different stages of the build manually.

# Customize Build Scripts

The build scripts contain default values for your version of Maya, and
will work for default installations. If you have a custom install
path, then you may need to edit the build scripts.

Below lists the variables in the build scripts:

| Variable           | Description                                  |            Example Value |
| ------------       | -----------                                  |              ----------- |
| MAYA_VERSION       | Maya version to build for.                   |                   `2017` |
| MAYA_LOCATION      | Location for Maya header (.h) files.         | `C:\Program Files\Autodesk\Maya2017` |
| INSTALL_MODULE_DIR | Directory to install the Maya module.        |    `C:\Users\MyUser\Documents\maya\2017\modules` |
| FRESH_BUILD        | Delete all build files before re-compiling.  |                        1 |
| RUN_TESTS          | After build, run the test suite inside Maya. |                        0 |
| WITH_CMINPACK      | Use the CMinpack library for solving.        |                        1 |
| WITH_GPL_CODE      | Use the levmar library for solving.          |                        0 |
| BUILD_PACKAGE      | Create an archive file ready to distribute.  |                        0 |

For developers on Windows, you may change the variable 
`GENERATE_SOLUTION` to "1". This will build a Visual Studio solution 
file, ready to make changes and compile interactively inside 
Visual Studio.

# CMake Build Script

For those needing or wanting to compile the ``mmSolver`` Maya plug-in
manually you can do it easily using the following commands.

Example CMake usage on Windows:
```cmd
> CD <project root>
> MKDIR build
> CD build

:: Configure make files
> cmake -G "NMake Makefiles" ^
        -DCMAKE_BUILD_TYPE=Release ^
        -DCMAKE_INSTALL_PREFIX="C:\Users\MyUser\Documents\maya\2017\modules" ^
        -DUSE_CMINPACK=1 ^
        -DMAYA_VERSION="2017" ^
        -DMAYA_LOCATION="C:\Program Files\Autodesk\Maya2017" ^
        -DCMINPACK_ROOT="project_root\external\install\cminpack" ^
        ..

:: Compile the project (including documentation, and Qt.ui files). 
> NMAKE all

:: Install to Maya module directory.
> NMAKE install

:: Create .zip archive.
> NMAKE package
```

Common options:

| CMake Option          | Description                                  |
| --------------------  | -------------------------------------------  |
| CMAKE_INSTALL_PREFIX  | Location to install the Maya module.         |
| MAYA_VERSION          | Maya version to build for.                   |
| MAYA_LOCATION         | Path to Maya install directory               |
| USE_CMINPACK          | Build with CMinpack? (default = 1)           |
| CMINPACK_ROOT         | Directory to CMinpack install base directory ||
| PREFERRED_SOLVER      | Preferred solver; levmar or cminpack_lm.     |

Advanced options:

| CMake Option          | Description                                 |
| --------------------  | ------------------------------------------- |
| CMAKE_BUILD_TYPE      | The type of build (`Release`, `Debug`, etc) |
| MAYA_INCLUDE_PATH     | Directory to the Maya header include files  |
| MAYA_LIB_PATH         | Directory to the Maya library files         |
| USE_CMINPACK          | Build with CMinpack? (default = 1)          |
| CMINPACK_INCLUDE_PATH | Directory to CMinpack header includes       |
| CMINPACK_LIB_PATH     | Directory to CMinpack library               |
| USE_GPL_CODE          | Build with levmar? (default = 0)            |
| LEVMAR_INCLUDE_PATH   | Directory to levmar header includes         |
| LEVMAR_LIB_PATH       | Directory to levmar library                 |
| PREFERRED_SOLVER      | Preferred solver; levmar or cminpack_lm.    |

*WARNING: 'levmar' is GPL licensed. If used with mmSolver, mmSolver
must not be distributed in binary form to anyone.*

You can read any of the build scripts to find out how they work. The
build scripts can be found in `<project root>\scripts\build_*.bat`.

If you are new to building Maya plug-ins using CMake, we recommend 
watching these videos by Chad Vernon:

* [Compiling Maya Plug-ins with CMake (Part 1)](https://www.youtube.com/watch?v=2mUOt_F2ywo)
* [Compiling Maya Plug-ins with CMake (Part 2)](https://www.youtube.com/watch?v=C56N5KgDaTg)

# Building Packages

For developers wanting to produce a pre-compiled archive "package",
simply turn on the variable `BUILD_PACKAGE` in the build script, by
setting it to `1`, then re-run the build script.

```cmd
> CD <project root> 
> scripts\build_mmSolver_windows64_mayaXXXX.bat
```

This will re-compile mmSolver, then copy all scripts and plug-ins into
a `.zip` file, ready for distribution to users.

# Compile Qt UI files

The CMake build script will automatically compile the Qt .ui files, 
however these scripts can also be run manually if needed. 

The Qt Designer `.ui` files must be compiled using the intended version
of Maya (either PySide or PySide2) in order to use the mmSolver tool 
GUIs. 

To compile the `*.ui` files, run these commands. 

On Windows:
```cmd
> CD <project root>
> "C:\Program Files\Autodesk\Maya<VERSION>\bin\mayapy.exe" scripts\compileUI.py

:: Or to compile a specific directory:
> "C:\Program Files\Autodesk\Maya<VERSION>\bin\mayapy.exe" scripts\compileUI.py C:\path\to\dir
```

These commands use `mayapy`, the Maya Python interpreter. Make sure 
the use the executable with the version of Maya you are installing to. 
Using incorrect versions may cause unforeseen errors.

NOTE: Replace ``<project root>`` and ``<VERSION>`` as required.

# Build Documentation

The CMake build script will automatically build the documentation, but
the steps are documented manually below. 

*mmSolver* comes with a set of documentation, and Sphinx building
scripts to automate HTML page generation. It is recommended to build
the HTML documentation, however it is optional for an installation.

To build the documentation, you will need to install both
[Python 2.7.x](https://www.python.org/) and
[Sphinx](http://www.sphinx-doc.org/en/master/usage/installation.html).

After Sphinx is installed (and Python is on your PATH environment
variable), you can build the documentation with the following command line:

On Windows:
```cmd
> CD <project root>\docs
> make html
```

If this documentation build is successful, it will be installed
automatically into the Maya Module (when the build script is run).

*Note:* Sphinx will likely list a number of 'errors' while building
the documentation, this means the automatic tools failed to find
documentation. This is normal. A majority of the documentation will be
present.

# Run Test Suite

If you use the build script, you can automatically run the test suite 
after compiling and installing. Make sure to turn on the variable 
`RUN_TESTS` in the `.bash` or `.bat` scripts.

After all parts of the `mmSolver` are installed and can be found by
Maya, try running the test suite to confirm everything is working as
expected.

On Windows:
```cmd
> CD <project root>
> "C:\Program Files\Autodesk\MayaVERSION\bin\mayapy.exe" tests\runTests.py > tests.log
```

Make sure you use the same Maya version 'mayapy' for testing as you
have build for.

**Note:** On Windows, 'cmd.exe' is very slow printing text to the console,
therefore redirecting to a log file ('> file.log' below) will improve
performance of the test suite greatly.

For more information about testing, see the Testing section in
[DEVELOPER.md](https://github.com/david-cattermole/mayaMatchMoveSolver/blob/master/DEVELOPER.md).

# Build Release Packages from Scratch

If you wish to build a (.zip) package for users to download, there
are a number of steps to ensure are run correctly in specific
environments. The commands below are one-liner commands to set up
everything from scratch and build, then package.

The directories below are hard-coded for the author's computer, you
may need to change the paths for your environment.

Run in the Git Bash terminal for Windows:
```commandline
# Maya 2016
<<<<<<< HEAD
$ mkdir -p ~/dev/mayaMatchMoveSolver_maya2016Deploy_windows64/; cd ~/dev/mayaMatchMoveSolver_maya2016Deploy_windows64/; git fetch --all; git checkout master; git reset --hard HEAD ; git pull; sed 's/BUILD_PACKAGE=0/BUILD_PACKAGE=1/g' scripts/build_mmSolver_windows64_maya2016.bat > scripts/build_mmSolver_windows64_maya2016.bat; rm -R --force build_* ; rm -R --force external/install/* ; rm -R --force external/working/*/ ;

# Maya 2017
$ mkdir -p ~/dev/mayaMatchMoveSolver_maya2017Deploy_windows64/; cd ~/dev/mayaMatchMoveSolver_maya2017Deploy_windows64/; git fetch --all; git checkout master; git reset --hard HEAD ; git pull; sed 's/BUILD_PACKAGE=0/BUILD_PACKAGE=1/g' scripts/build_mmSolver_windows64_maya2017.bat > scripts/build_mmSolver_windows64_maya2017.bat ; rm -R --force build_* ; rm -R --force external/install/* ; rm -R --force external/working/*/ ;

# Maya 2018
$ mkdir -p ~/dev/mayaMatchMoveSolver_maya2018Deploy_windows64/; cd ~/dev/mayaMatchMoveSolver_maya2018Deploy_windows64/; git fetch --all; git checkout master; git reset --hard HEAD ; git pull; sed 's/BUILD_PACKAGE=0/BUILD_PACKAGE=1/g' scripts/build_mmSolver_windows64_maya2018.bat > scripts/build_mmSolver_windows64_maya2018.bat ; rm -R --force build_* ; rm -R --force external/install/* ; rm -R --force external/working/*/ ;

# Maya 2019
$ mkdir -p ~/dev/mayaMatchMoveSolver_maya2019Deploy_windows64/; cd ~/dev/mayaMatchMoveSolver_maya2019Deploy_windows64/; git fetch --all; git checkout master; git reset --hard HEAD ; git pull; sed 's/BUILD_PACKAGE=0/BUILD_PACKAGE=1/g' scripts/build_mmSolver_windows64_maya2019.bat > scripts/build_mmSolver_windows64_maya2019.bat ; rm -R --force build_* ; rm -R --force external/install/* ; rm -R --force external/working/*/ ;
=======
$ mkdir -p ~/dev/mayaMatchMoveSolver_maya2016Deploy_windows64 ; cd ~/dev/ ; git clone git@github.com:david-cattermole/mayaMatchMoveSolver.git mayaMatchMoveSolver_maya2016Deploy_windows64
$ cd ~/dev/mayaMatchMoveSolver_maya2016Deploy_windows64/; git fetch --all; git checkout master; git reset --hard HEAD ; git pull; rm -R --force build_* ; rm -R --force external/install/* ; rm -R --force external/working/*/ ;

# Maya 2017
$ mkdir -p ~/dev/mayaMatchMoveSolver_maya2017Deploy_windows64 ; cd ~/dev/ ; git clone git@github.com:david-cattermole/mayaMatchMoveSolver.git mayaMatchMoveSolver_maya2017Deploy_windows64
$ cd ~/dev/mayaMatchMoveSolver_maya2017Deploy_windows64/; git fetch --all; git checkout master; git reset --hard HEAD ; git pull; rm -R --force build_* ; rm -R --force external/install/* ; rm -R --force external/working/*/ ;

# Maya 2018
$ mkdir -p ~/dev/mayaMatchMoveSolver_maya2018Deploy_windows64 ; cd ~/dev/ ; git clone git@github.com:david-cattermole/mayaMatchMoveSolver.git mayaMatchMoveSolver_maya2018Deploy_windows64
$ cd ~/dev/mayaMatchMoveSolver_maya2018Deploy_windows64/; git fetch --all; git checkout master; git reset --hard HEAD ; git pull; rm -R --force build_* ; rm -R --force external/install/* ; rm -R --force external/working/*/ ;

# Maya 2019
$ mkdir -p ~/dev/mayaMatchMoveSolver_maya2019Deploy_windows64 ; cd ~/dev/ ; git clone git@github.com:david-cattermole/mayaMatchMoveSolver.git mayaMatchMoveSolver_maya2019Deploy_windows64
$ cd ~/dev/mayaMatchMoveSolver_maya2019Deploy_windows64/; git fetch --all; git checkout master; git reset --hard HEAD ; git pull ; rm -R --force build_* ; rm -R --force external/install/* ; rm -R --force external/working/*/ ;
>>>>>>> 0594346b
```

Run in the Windows Command Prompt with the needed MSVC compiler environment paths set up:
(For example run "VS2012 x64 Cross Tools Command Prompt" or "VS2015 x86 x64 Cross Tools Command Prompt")
```cmd
REM Maya 2016
> cd %userprofile%\dev\mayaMatchMoveSolver_maya2016Deploy_windows64 && scripts\build_cminpack.bat && scripts\build_qtpy.bat && scripts\build_mmSolver_windows64_maya2016.bat

REM Maya 2017
> cd %userprofile%\dev\mayaMatchMoveSolver_maya2017Deploy_windows64 && scripts\build_cminpack.bat && scripts\build_qtpy.bat && scripts\build_mmSolver_windows64_maya2017.bat

REM Maya 2018
> cd %userprofile%\dev\mayaMatchMoveSolver_maya2018Deploy_windows64 && scripts\build_cminpack.bat && scripts\build_qtpy.bat && scripts\build_mmSolver_windows64_maya2018.bat

REM Maya 2019
> cd %userprofile%\dev\mayaMatchMoveSolver_maya2019Deploy_windows64 && scripts\build_cminpack.bat && scripts\build_qtpy.bat && scripts\build_mmSolver_windows64_maya2019.bat
```

Package files can then be uploaded from the
"%userprofile%\dev\mayaMatchMoveSolver_maya*Deploy_windows64\packages"
folder.<|MERGE_RESOLUTION|>--- conflicted
+++ resolved
@@ -293,18 +293,6 @@
 Run in the Git Bash terminal for Windows:
 ```commandline
 # Maya 2016
-<<<<<<< HEAD
-$ mkdir -p ~/dev/mayaMatchMoveSolver_maya2016Deploy_windows64/; cd ~/dev/mayaMatchMoveSolver_maya2016Deploy_windows64/; git fetch --all; git checkout master; git reset --hard HEAD ; git pull; sed 's/BUILD_PACKAGE=0/BUILD_PACKAGE=1/g' scripts/build_mmSolver_windows64_maya2016.bat > scripts/build_mmSolver_windows64_maya2016.bat; rm -R --force build_* ; rm -R --force external/install/* ; rm -R --force external/working/*/ ;
-
-# Maya 2017
-$ mkdir -p ~/dev/mayaMatchMoveSolver_maya2017Deploy_windows64/; cd ~/dev/mayaMatchMoveSolver_maya2017Deploy_windows64/; git fetch --all; git checkout master; git reset --hard HEAD ; git pull; sed 's/BUILD_PACKAGE=0/BUILD_PACKAGE=1/g' scripts/build_mmSolver_windows64_maya2017.bat > scripts/build_mmSolver_windows64_maya2017.bat ; rm -R --force build_* ; rm -R --force external/install/* ; rm -R --force external/working/*/ ;
-
-# Maya 2018
-$ mkdir -p ~/dev/mayaMatchMoveSolver_maya2018Deploy_windows64/; cd ~/dev/mayaMatchMoveSolver_maya2018Deploy_windows64/; git fetch --all; git checkout master; git reset --hard HEAD ; git pull; sed 's/BUILD_PACKAGE=0/BUILD_PACKAGE=1/g' scripts/build_mmSolver_windows64_maya2018.bat > scripts/build_mmSolver_windows64_maya2018.bat ; rm -R --force build_* ; rm -R --force external/install/* ; rm -R --force external/working/*/ ;
-
-# Maya 2019
-$ mkdir -p ~/dev/mayaMatchMoveSolver_maya2019Deploy_windows64/; cd ~/dev/mayaMatchMoveSolver_maya2019Deploy_windows64/; git fetch --all; git checkout master; git reset --hard HEAD ; git pull; sed 's/BUILD_PACKAGE=0/BUILD_PACKAGE=1/g' scripts/build_mmSolver_windows64_maya2019.bat > scripts/build_mmSolver_windows64_maya2019.bat ; rm -R --force build_* ; rm -R --force external/install/* ; rm -R --force external/working/*/ ;
-=======
 $ mkdir -p ~/dev/mayaMatchMoveSolver_maya2016Deploy_windows64 ; cd ~/dev/ ; git clone git@github.com:david-cattermole/mayaMatchMoveSolver.git mayaMatchMoveSolver_maya2016Deploy_windows64
 $ cd ~/dev/mayaMatchMoveSolver_maya2016Deploy_windows64/; git fetch --all; git checkout master; git reset --hard HEAD ; git pull; rm -R --force build_* ; rm -R --force external/install/* ; rm -R --force external/working/*/ ;
 
@@ -319,7 +307,6 @@
 # Maya 2019
 $ mkdir -p ~/dev/mayaMatchMoveSolver_maya2019Deploy_windows64 ; cd ~/dev/ ; git clone git@github.com:david-cattermole/mayaMatchMoveSolver.git mayaMatchMoveSolver_maya2019Deploy_windows64
 $ cd ~/dev/mayaMatchMoveSolver_maya2019Deploy_windows64/; git fetch --all; git checkout master; git reset --hard HEAD ; git pull ; rm -R --force build_* ; rm -R --force external/install/* ; rm -R --force external/working/*/ ;
->>>>>>> 0594346b
 ```
 
 Run in the Windows Command Prompt with the needed MSVC compiler environment paths set up:
